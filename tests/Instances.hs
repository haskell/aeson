--- conflicted
+++ resolved
@@ -158,12 +158,11 @@
 makeVersion b = Version b []
 #endif
 
-<<<<<<< HEAD
 #if !MIN_VERSION_base(4,8,0) && !MIN_VERSION_QuickCheck(2,8,3)
 instance Arbitrary Natural where
   arbitrary = fromInteger . abs <$> arbitrary
 #endif
-=======
+
 instance Arbitrary (Proxy a) where
     arbitrary = pure Proxy
 
@@ -171,5 +170,4 @@
     arbitrary = Tagged <$> arbitrary
 
 instance Arbitrary a => Arbitrary (Const a b) where
-    arbitrary = Const <$> arbitrary
->>>>>>> 8c6a8cf8
+    arbitrary = Const <$> arbitrary