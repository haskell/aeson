--- conflicted
+++ resolved
@@ -1,9 +1,5 @@
 name:            aeson
-<<<<<<< HEAD
 version:         0.8.0.0
-=======
-version:         0.7.0.6
->>>>>>> 73d893b0
 license:         BSD3
 license-file:    LICENSE
 category:        Text, Web, JSON
@@ -97,11 +93,7 @@
     Data.Aeson.Types.Internal
 
   build-depends:
-<<<<<<< HEAD
-    attoparsec >= 0.11.3.0,
-=======
     attoparsec >= 0.11.3.4,
->>>>>>> 73d893b0
     base == 4.*,
     bytestring >= 0.10.4.0,
     containers,
@@ -111,11 +103,7 @@
     hashable >= 1.1.2.0,
     mtl,
     old-locale,
-<<<<<<< HEAD
-    scientific >= 0.3,
-=======
     scientific >= 0.3.1 && < 0.4,
->>>>>>> 73d893b0
     syb,
     template-haskell >= 2.4,
     text >= 1.1.1.0,
