--- conflicted
+++ resolved
@@ -139,20 +139,14 @@
   type:           exitcode-stdio-1.0
   hs-source-dirs: tests
   main-is:        Properties.hs
-<<<<<<< HEAD
-  other-modules:  Options
-=======
   other-modules:  Functions
                   Instances
                   Types
->>>>>>> 85eb4cee
+                  Options
+                  Encoders
 
   ghc-options:
     -Wall -threaded -rtsopts
-
-  if impl(ghc >= 7.2.1)
-    cpp-options: -DGENERICS
-    build-depends: ghc-prim >= 0.2
 
   build-depends:
     QuickCheck,
@@ -167,7 +161,8 @@
     text,
     time,
     unordered-containers,
-    vector
+    vector,
+    ghc-prim >= 0.2
 
 source-repository head
   type:     git
