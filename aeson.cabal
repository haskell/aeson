name:            aeson
<<<<<<< HEAD
version:         0.3.0.1
=======
version:         0.3.1.0
>>>>>>> f631eaf1
license:         BSD3
license-file:    LICENSE
category:        Text, Web, JSON
copyright:       Copyright 2011 MailRank, Inc.
author:          Bryan O'Sullivan <bos@mailrank.com>
maintainer:      Bryan O'Sullivan <bos@mailrank.com>
stability:       experimental
tested-with:     GHC == 6.12.3
synopsis:        Fast JSON parsing and generation
cabal-version:   >= 1.8
homepage:        http://github.com/mailrank/aeson
bug-reports:     http://github.com/mailrank/aeson/issues
build-type:      Simple
description:
    A JSON parsing and generation library optimized for ease of use
    and high performance.
    .
    Parsing performance with GHC 6.12.3 on a late 2010 MacBook Pro
    (2.66GHz Core i7), for mostly-English tweets from Twitter's JSON
    search API:
    .
    * 854 bytes: 21054 msg\/sec (17.1 MB/sec)
    .
    * 6.4 KB: 4545 msg\/sec (28.6 MB/sec)
    .
    * 31.2 KB: 856 msg\/sec (26.1 MB/sec)
    .
    * 61.5 KB: 403 msg\/sec (24.2 MB/sec) 
    .
    Handling heavily-escaped text is a little more work.  Here is
    parsing performance with Japanese tweets, where much of the text
    is entirely Unicode-escaped:
    .
    * 14.6 KB: 1250 msg\/sec (17.9 MB/sec)
    .
    * 44.1 KB: 363 msg\/sec (15.6 MB/sec)
    .
    Encoding performance on the same machine and data:
    .
    * 854 bytes: 10647 msg\/sec (8.7 MB/sec)
    .
    * 6.4 KB: 2098 msg\/sec (13.2 MB/sec)
    .
    * 31.2 KB: 422 msg\/sec (12.9 MB/sec)
    .
    * 61.5 KB: 219 msg\/sec (13.2 MB/sec)
    .
    (A note on naming: in Greek mythology, Aeson was the father of Jason.)

extra-source-files:
    README.markdown
    benchmarks/AesonParse.hs
    benchmarks/EncodeFile.hs
    benchmarks/JsonParse.hs
    benchmarks/Makefile
    benchmarks/ReadFile.hs
    benchmarks/parse.py
    benchmarks/json-data/example.json
    benchmarks/json-data/integers.json
    benchmarks/json-data/jp10.json
    benchmarks/json-data/jp20.json
    benchmarks/json-data/jp50.json
    benchmarks/json-data/jp100.json
    benchmarks/json-data/numbers.json
    benchmarks/json-data/twitter1.json
    benchmarks/json-data/twitter10.json
    benchmarks/json-data/twitter20.json
    benchmarks/json-data/twitter50.json
    benchmarks/json-data/twitter100.json

flag developer
  description: operate in developer mode
  default: False

library
  exposed-modules:
    Data.Aeson
    Data.Aeson.Encode
    Data.Aeson.Generic
    Data.Aeson.Parser
    Data.Aeson.Types

  other-modules:
    Data.Aeson.Functions

  build-depends:
    attoparsec >= 0.8.5.0,
    base == 4.*,
    blaze-builder >= 0.2.1.4,
    bytestring,
    bytestring-show,
    containers,
    deepseq,
    hashable,
    monads-fd,
    old-locale,
    syb,
    text >= 0.11.0.2,
    time,
    unordered-containers >= 0.1.2.0,
    vector >= 0.7

  if flag(developer)
    ghc-options: -Werror
    ghc-prof-options: -auto-all

  ghc-options:      -Wall

source-repository head
  type:     git
  location: http://github.com/mailrank/aeson

source-repository head
  type:     mercurial
  location: http://bitbucket.org/bos/aeson<|MERGE_RESOLUTION|>--- conflicted
+++ resolved
@@ -1,9 +1,5 @@
 name:            aeson
-<<<<<<< HEAD
-version:         0.3.0.1
-=======
 version:         0.3.1.0
->>>>>>> f631eaf1
 license:         BSD3
 license-file:    LICENSE
 category:        Text, Web, JSON
