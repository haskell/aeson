--- conflicted
+++ resolved
@@ -45,15 +45,6 @@
 foldable to = brackets '[' ']' . foldMap (Value . to)
 {-# INLINE foldable #-}
 
-<<<<<<< HEAD
-=======
-list :: (ToJSON a) => [a] -> Encoding
-list []     = emptyArray_
-list (x:xs) = Encoding $
-              char7 '[' <> builder x <> commas xs <> char7 ']'
-      where commas = foldr (\v vs -> char7 ',' <> builder v <> vs) mempty
-{-# INLINE list #-}
-
 list' :: (a -> Encoding) -> [a] -> Encoding
 list' _ []     = emptyArray_
 list' e (x:xs) = Encoding $
@@ -61,7 +52,6 @@
       where commas = foldr (\v vs -> char7 ',' <> fromEncoding (e v) <> vs) mempty
 {-# INLINE list' #-}
 
->>>>>>> db4f9c6c
 brackets :: Char -> Char -> Series -> Encoding
 brackets begin end (Value v) = Encoding $
                                char7 begin <> fromEncoding v <> char7 end
