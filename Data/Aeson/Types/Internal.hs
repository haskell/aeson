--- conflicted
+++ resolved
@@ -1,11 +1,7 @@
-<<<<<<< HEAD
 {-# LANGUAGE CPP, DeriveDataTypeable, Rank2Types,
              TypeFamilies, ScopedTypeVariables,
              FlexibleContexts, GeneralizedNewtypeDeriving #-}
-=======
-{-# LANGUAGE CPP, DeriveDataTypeable, GeneralizedNewtypeDeriving, Rank2Types #-}
-
->>>>>>> 38c347bb
+
 -- |
 -- Module:      Data.Aeson.Types.Internal
 -- Copyright:   (c) 2011, 2012 Bryan O'Sullivan
