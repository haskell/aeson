--- conflicted
+++ resolved
@@ -59,14 +59,11 @@
 import Data.Aeson.Encode.Builder (emptyArray_)
 import qualified Data.ByteString.Builder as B
 import qualified Data.Aeson.Encode.Builder as E
-<<<<<<< HEAD
-import qualified Data.ByteString.Builder as B
 import qualified Data.Vector as V
 
 #if !MIN_VERSION_base(4,8,0)
 import Data.Monoid (mempty)
-=======
-import qualified Data.Vector as V
+#endif
 
 -- Coercible derivations aren't as powerful on GHC 7.8, though supported.
 #define HAS_COERCIBLE (__GLASGOW_HASKELL__ >= 709)
@@ -79,7 +76,6 @@
 import Unsafe.Coerce (unsafeCoerce)
 coerce' :: a -> b
 coerce' = unsafeCoerce
->>>>>>> db4f9c6c
 #endif
 
 -- | Class of generic representation types ('Rep') that can be converted to
