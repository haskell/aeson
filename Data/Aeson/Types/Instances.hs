{-# LANGUAGE CPP, BangPatterns, DeriveDataTypeable, FlexibleContexts,
    FlexibleInstances, GeneralizedNewtypeDeriving,
    OverloadedStrings, UndecidableInstances,
    ViewPatterns #-}
{-# LANGUAGE DefaultSignatures #-}

-- Needed for Tagged, Const and Proxy instances
#if __GLASGOW_HASKELL__ >= 706
{-# LANGUAGE PolyKinds #-}
#endif

{-# OPTIONS_GHC -fno-warn-orphans #-}

-- TODO: Drop this when we remove support for Data.Attoparsec.Number
{-# OPTIONS_GHC -fno-warn-deprecations #-}

-- |
-- Module:      Data.Aeson.Types.Instances
-- Copyright:   (c) 2011-2016 Bryan O'Sullivan
--              (c) 2011 MailRank, Inc.
-- License:     BSD3
-- Maintainer:  Bryan O'Sullivan <bos@serpentine.com>
-- Stability:   experimental
-- Portability: portable
--
-- Types for working with JSON data.

module Data.Aeson.Types.Instances
    (
    -- * Type classes
    -- ** Core JSON classes
      FromJSON(..)
    , ToJSON(..)
    , KeyValue(..)
    -- ** Liftings to unary and binary type constructors
    , FromJSON1(..)
    , parseJSON1
    , FromJSON2(..)
    , parseJSON2
    , ToJSON1(..)
    , toJSON1
    , toEncoding1
    , ToJSON2(..)
    , toJSON2
    -- ** Generic JSON classes
    , GFromJSON(..)
    , GToJSON(..)
    , GToEncoding(..)
    , genericToJSON
    , genericToEncoding
    , genericParseJSON

    -- * Types
    , DotNetTime(..)

      -- * Inspecting @'Value's@
    , withObject
    , withText
    , withArray
    , withNumber
    , withScientific
    , withBool

    -- * Functions
    , fromJSON
    , ifromJSON
    , (.:)
    , (.:?)
    , (.:!)
    , (.!=)
    , tuple
    , (>*<)
    , typeMismatch
    ) where

import Data.Aeson.Types.Instances.Tuple (tuple, (>*<))

import Control.Applicative (Const(..))
import Data.Aeson.Encode.Functions (brackets, builder, encode, foldable)
import Data.Aeson.Functions (hashMapKey, mapHashKeyVal, mapKey, mapKeyVal)
import Data.Aeson.Types.Class
import Data.Aeson.Types.Internal
import Data.Attoparsec.Number (Number(..))
import Data.Fixed (Fixed, HasResolution)
import Data.Foldable (toList)
import Data.Functor.Identity (Identity(..))
import Data.Hashable (Hashable(..))
import Data.Int (Int8, Int16, Int32, Int64)
import Data.List.NonEmpty (NonEmpty(..))
import Data.Maybe (fromMaybe)
import Data.Monoid ((<>))
import Data.Monoid (Dual(..), First(..), Last(..))
import Data.Proxy (Proxy(..))
import Data.Ratio (Ratio, (%), numerator, denominator)
import Data.Scientific (Scientific)
import Data.Tagged (Tagged(..))
import Data.Text (Text, pack, unpack)
import Data.Time (Day, LocalTime, NominalDiffTime, TimeOfDay, UTCTime,
                  ZonedTime)
import Data.Time.Format (FormatTime, formatTime, parseTime)
import Data.Traversable as Tr (sequence)
import Data.Vector (Vector)
import Data.Word (Word8, Word16, Word32, Word64)
import Data.Version (Version, showVersion, parseVersion)
import Text.ParserCombinators.ReadP (readP_to_S)
import Foreign.Storable (Storable)
import Numeric.Natural (Natural)
import Prelude hiding (foldr)
import qualified Prelude
import qualified Data.Aeson.Encode.Builder as E
import qualified Data.Aeson.Parser.Time as Time
import qualified Data.ByteString.Builder as B
import qualified Data.ByteString.Lazy as L
import qualified Data.HashMap.Strict as H
import qualified Data.HashSet as HashSet
import qualified Data.IntMap as IntMap
import qualified Data.IntSet as IntSet
import qualified Data.Map as M
import qualified Data.Scientific as Scientific
import qualified Data.Sequence as Seq
import qualified Data.Set as Set
import qualified Data.Text as T
import qualified Data.Text.Encoding as T
import qualified Data.Text.Lazy as LT
import qualified Data.Tree as Tree
import qualified Data.Vector as V
import qualified Data.Vector.Generic as VG
import qualified Data.Vector.Primitive as VP
import qualified Data.Vector.Storable as VS
import qualified Data.Vector.Unboxed as VU

#if MIN_VERSION_base(4,8,0)
#else
import Control.Applicative ((<$>), (<*>), pure)
import Data.Monoid (mempty)
import Data.Word (Word)
#endif

#if MIN_VERSION_time(1,5,0)
import Data.Time.Format (defaultTimeLocale)
#else
import System.Locale (defaultTimeLocale)
#endif

parseIndexedJSON :: FromJSON a => Int -> Value -> Parser a
parseIndexedJSON = parseIndexedJSON' parseJSON

parseIndexedJSON' :: (Value -> Parser a) -> Int -> Value -> Parser a
parseIndexedJSON' p idx value = p value <?> Index idx

instance ToJSON1 Identity where
    liftToJSON to (Identity a) = to a
    {-# INLINE liftToJSON #-}

    liftToEncoding to (Identity a) = to a
    {-# INLINE liftToEncoding #-}

instance (ToJSON a) => ToJSON (Identity a) where
    toJSON = toJSON1 
    {-# INLINE toJSON #-}

    toEncoding = toEncoding1
    {-# INLINE toEncoding #-}

instance FromJSON1 Identity where
    liftParseJSON p a = Identity <$> p a
    {-# INLINE liftParseJSON #-}

instance (FromJSON a) => FromJSON (Identity a) where
    parseJSON = parseJSON1 
    {-# INLINE parseJSON #-}


instance ToJSON1 Maybe where
    liftToJSON to (Just a) = to a
    liftToJSON _  Nothing  = Null
    {-# INLINE liftToJSON #-}

    liftToEncoding to (Just a) = to a
    liftToEncoding _  Nothing  = Encoding E.null_
    {-# INLINE liftToEncoding #-}

instance (ToJSON a) => ToJSON (Maybe a) where
    toJSON = toJSON1
    {-# INLINE toJSON #-}

    toEncoding = toEncoding1
    {-# INLINE toEncoding #-}

instance FromJSON1 Maybe where
    liftParseJSON _ Null = pure Nothing
    liftParseJSON p a    = Just <$> p a
    {-# INLINE liftParseJSON #-}

instance (FromJSON a) => FromJSON (Maybe a) where
    parseJSON = parseJSON1
    {-# INLINE parseJSON #-}


instance ToJSON2 Either where
    liftToJSON2  toA _toB (Left a)  = Object $ H.singleton left  (toA a)
    liftToJSON2 _toA  toB (Right b) = Object $ H.singleton right (toB b)
    {-# INLINE liftToJSON2 #-}

    liftToEncoding2  toA _toB (Left a) =
        Encoding (B.shortByteString "{\"Left\":")
        <> toA a
        <> Encoding (B.char7 '}')

    liftToEncoding2 _toA  toB (Right b) =
        Encoding (B.shortByteString "{\"Right\":")
        <> toB b
        <> Encoding (B.char7 '}')
    {-# INLINE liftToEncoding2 #-}

instance (ToJSON a) => ToJSON1 (Either a) where
    liftToJSON = liftToJSON2 toJSON
    {-# INLINE liftToJSON #-}

    liftToEncoding = liftToEncoding2 toEncoding
    {-# INLINE liftToEncoding #-}

instance (ToJSON a, ToJSON b) => ToJSON (Either a b) where
    toJSON = toJSON2
    {-# INLINE toJSON #-}

    toEncoding = toEncoding2
    {-# INLINE toEncoding #-}

instance FromJSON2 Either where
    liftParseJSON2 pA pB (Object (H.toList -> [(key, value)]))
        | key == left  = Left  <$> pA value <?> Key left
        | key == right = Right <$> pB value <?> Key right

    liftParseJSON2 _ _ _ = fail $
        "expected an object with a single property " ++
        "where the property key should be either " ++
        "\"Left\" or \"Right\""
    {-# INLINE liftParseJSON2 #-}

instance (FromJSON a) => FromJSON1 (Either a) where
    liftParseJSON = liftParseJSON2 parseJSON
    {-# INLINE liftParseJSON #-}

instance (FromJSON a, FromJSON b) => FromJSON (Either a b) where
    parseJSON = parseJSON2
    {-# INLINE parseJSON #-}

left, right :: Text
left  = "Left"
right = "Right"

instance ToJSON Bool where
    toJSON = Bool
    {-# INLINE toJSON #-}

    toEncoding = Encoding . E.bool
    {-# INLINE toEncoding #-}

instance FromJSON Bool where
    parseJSON = withBool "Bool" pure
    {-# INLINE parseJSON #-}

instance ToJSON Ordering where
  toJSON     = toJSON     . orderingToText
  toEncoding = toEncoding . orderingToText

orderingToText :: Ordering -> T.Text
orderingToText o = case o of
                     LT -> "LT"
                     EQ -> "EQ"
                     GT -> "GT"

instance FromJSON Ordering where
  parseJSON = withText "Ordering" $ \s ->
    case s of
      "LT" -> return LT
      "EQ" -> return EQ
      "GT" -> return GT
      _ -> fail "Parsing Ordering value failed: expected \"LT\", \"EQ\", or \"GT\""

instance ToJSON () where
    toJSON _ = emptyArray
    {-# INLINE toJSON #-}

    toEncoding _ = E.emptyArray_
    {-# INLINE toEncoding #-}

instance FromJSON () where
    parseJSON = withArray "()" $ \v ->
                  if V.null v
                    then pure ()
                    else fail "Expected an empty array"
    {-# INLINE parseJSON #-}

instance ToJSON Char where
    toJSON = String . T.singleton
    {-# INLINE toJSON #-}

    toJSONList = String . T.pack
    {-# INLINE toJSONList #-}

    toEncoding = Encoding . E.string . (:[])
    {-# INLINE toEncoding #-}

    toEncodingList = Encoding . E.string
    {-# INLINE toEncodingList #-}

instance FromJSON Char where
    parseJSON = withText "Char" $ \t ->
                  if T.compareLength t 1 == EQ
                    then pure $ T.head t
                    else fail "Expected a string of length 1"
    {-# INLINE parseJSON #-}

    parseJSONList = withText "String" $ pure . T.unpack
    {-# INLINE parseJSONList #-}

instance ToJSON Scientific where
    toJSON = Number
    {-# INLINE toJSON #-}

    toEncoding = Encoding . E.number
    {-# INLINE toEncoding #-}

instance FromJSON Scientific where
    parseJSON = withScientific "Scientific" pure
    {-# INLINE parseJSON #-}

instance ToJSON Double where
    toJSON = realFloatToJSON
    {-# INLINE toJSON #-}

    toEncoding = realFloatToEncoding
    {-# INLINE toEncoding #-}

instance FromJSON Double where
    parseJSON = parseRealFloat "Double"
    {-# INLINE parseJSON #-}

instance ToJSON Number where
    toJSON (D d) = toJSON d
    toJSON (I i) = toJSON i
    {-# INLINE toJSON #-}

    toEncoding (D d) = toEncoding d
    toEncoding (I i) = toEncoding i
    {-# INLINE toEncoding #-}

instance FromJSON Number where
    parseJSON (Number s) = pure $ scientificToNumber s
    parseJSON Null       = pure (D (0/0))
    parseJSON v          = typeMismatch "Number" v
    {-# INLINE parseJSON #-}

instance ToJSON Float where
    toJSON = realFloatToJSON
    {-# INLINE toJSON #-}

    toEncoding = realFloatToEncoding
    {-# INLINE toEncoding #-}

instance FromJSON Float where
    parseJSON = parseRealFloat "Float"
    {-# INLINE parseJSON #-}

instance ToJSON (Ratio Integer) where
    toJSON r = object [ "numerator"   .= numerator   r
                      , "denominator" .= denominator r
                      ]
    {-# INLINE toJSON #-}

    toEncoding r = Encoding $
      B.shortByteString "{\"numerator\":" <> builder (numerator r) <>
      B.shortByteString ",\"denominator\":" <> builder (denominator r) <>
      B.char7 '}'
    {-# INLINE toEncoding #-}

instance FromJSON (Ratio Integer) where
    parseJSON = withObject "Rational" $ \obj ->
                  (%) <$> obj .: "numerator"
                      <*> obj .: "denominator"
    {-# INLINE parseJSON #-}

instance HasResolution a => ToJSON (Fixed a) where
    toJSON = Number . realToFrac
    {-# INLINE toJSON #-}

    toEncoding = Encoding . E.number . realToFrac
    {-# INLINE toEncoding #-}

-- | /WARNING:/ Only parse fixed-precision numbers from trusted input
-- since an attacker could easily fill up the memory of the target
-- system by specifying a scientific number with a big exponent like
-- @1e1000000000@.
instance HasResolution a => FromJSON (Fixed a) where
    parseJSON = withScientific "Fixed" $ pure . realToFrac
    {-# INLINE parseJSON #-}

instance ToJSON Int where
    toJSON = Number . fromIntegral
    {-# INLINE toJSON #-}

    toEncoding = Encoding . B.intDec
    {-# INLINE toEncoding #-}

instance FromJSON Int where
    parseJSON = parseIntegral "Int"
    {-# INLINE parseJSON #-}

instance ToJSON Integer where
    toJSON = Number . fromInteger
    {-# INLINE toJSON #-}

    toEncoding = Encoding . B.integerDec
    {-# INLINE toEncoding #-}

-- | /WARNING:/ Only parse Integers from trusted input since an
-- attacker could easily fill up the memory of the target system by
-- specifying a scientific number with a big exponent like
-- @1e1000000000@.
instance FromJSON Integer where
    parseJSON = withScientific "Integral" $ pure . truncate
    {-# INLINE parseJSON #-}

instance ToJSON Natural where
    toJSON = toJSON . toInteger
    {-# INLINE toJSON #-}

    toEncoding = toEncoding . toInteger
    {-# INLINE toEncoding #-}

instance FromJSON Natural where
    parseJSON = withScientific "Natural" $ \s ->
      if Scientific.coefficient s < 0
        then fail $ "Expected a Natural number but got the negative number: " <> show s
        else pure $ truncate s

instance ToJSON Int8 where
    toJSON = Number . fromIntegral
    {-# INLINE toJSON #-}

    toEncoding = Encoding . B.int8Dec
    {-# INLINE toEncoding #-}

instance FromJSON Int8 where
    parseJSON = parseIntegral "Int8"
    {-# INLINE parseJSON #-}

instance ToJSON Int16 where
    toJSON = Number . fromIntegral
    {-# INLINE toJSON #-}

    toEncoding = Encoding . B.int16Dec
    {-# INLINE toEncoding #-}

instance FromJSON Int16 where
    parseJSON = parseIntegral "Int16"
    {-# INLINE parseJSON #-}

instance ToJSON Int32 where
    toJSON = Number . fromIntegral
    {-# INLINE toJSON #-}

    toEncoding = Encoding . B.int32Dec
    {-# INLINE toEncoding #-}

instance FromJSON Int32 where
    parseJSON = parseIntegral "Int32"
    {-# INLINE parseJSON #-}

instance ToJSON Int64 where
    toJSON = Number . fromIntegral
    {-# INLINE toJSON #-}

    toEncoding = Encoding . B.int64Dec
    {-# INLINE toEncoding #-}

instance FromJSON Int64 where
    parseJSON = parseIntegral "Int64"
    {-# INLINE parseJSON #-}

instance ToJSON Word where
    toJSON = Number . fromIntegral
    {-# INLINE toJSON #-}

    toEncoding = Encoding . B.wordDec
    {-# INLINE toEncoding #-}

instance FromJSON Word where
    parseJSON = parseIntegral "Word"
    {-# INLINE parseJSON #-}

instance ToJSON Word8 where
    toJSON = Number . fromIntegral
    {-# INLINE toJSON #-}

    toEncoding = Encoding . B.word8Dec
    {-# INLINE toEncoding #-}

instance FromJSON Word8 where
    parseJSON = parseIntegral "Word8"
    {-# INLINE parseJSON #-}

instance ToJSON Word16 where
    toJSON = Number . fromIntegral
    {-# INLINE toJSON #-}

    toEncoding = Encoding . B.word16Dec
    {-# INLINE toEncoding #-}

instance FromJSON Word16 where
    parseJSON = parseIntegral "Word16"
    {-# INLINE parseJSON #-}

instance ToJSON Word32 where
    toJSON = Number . fromIntegral
    {-# INLINE toJSON #-}

    toEncoding = Encoding . B.word32Dec
    {-# INLINE toEncoding #-}

instance FromJSON Word32 where
    parseJSON = parseIntegral "Word32"
    {-# INLINE parseJSON #-}

instance ToJSON Word64 where
    toJSON = Number . fromIntegral
    {-# INLINE toJSON #-}

    toEncoding = Encoding . B.word64Dec
    {-# INLINE toEncoding #-}

instance FromJSON Word64 where
    parseJSON = parseIntegral "Word64"
    {-# INLINE parseJSON #-}

instance ToJSON Text where
    toJSON = String
    {-# INLINE toJSON #-}

    toEncoding = Encoding . E.text
    {-# INLINE toEncoding #-}

instance FromJSON Text where
    parseJSON = withText "Text" pure
    {-# INLINE parseJSON #-}

instance ToJSON LT.Text where
    toJSON = String . LT.toStrict
    {-# INLINE toJSON #-}

    toEncoding t = Encoding $
      B.char7 '"' <>
      LT.foldrChunks (\x xs -> E.unquoted x <> xs) (B.char7 '"') t
    {-# INLINE toEncoding #-}

instance FromJSON LT.Text where
    parseJSON = withText "Lazy Text" $ pure . LT.fromStrict
    {-# INLINE parseJSON #-}

instance ToJSON1 NonEmpty where
    liftToJSON to = liftToJSON to . toList
    {-# INLINE liftToJSON #-}

    liftToEncoding = foldable
    {-# INLINE liftToEncoding #-}

instance (ToJSON a) => ToJSON (NonEmpty a) where
<<<<<<< HEAD
    toJSON = Array . V.fromList . map toJSON . toList
    {-# INLINE toJSON #-}

    toEncoding (x :| xs) = Encoding $
        B.char7 '[' <> builder x <> commas xs <> B.char7 ']'
      where
        commas  = Prelude.foldr (\v vs -> B.char7 ',' <> builder v <> vs) mempty
=======
    toJSON = toJSON1
    {-# INLINE toJSON #-}

    toEncoding = toEncoding1
>>>>>>> a3b0a738
    {-# INLINE toEncoding #-}

instance FromJSON1 NonEmpty where
    liftParseJSON p = withArray "NonEmpty a" $
        (>>= ne) . Tr.sequence . zipWith (parseIndexedJSON' p) [0..] . V.toList
      where
        ne []     = fail "Expected a NonEmpty but got an empty list"
        ne (x:xs) = pure (x :| xs)
    {-# INLINE liftParseJSON #-}

instance (FromJSON a) => FromJSON (NonEmpty a) where
    parseJSON = parseJSON1

instance ToJSON1 [] where
    liftToJSON to = Array . V.fromList . map to
    {-# INLINE liftToJSON #-}

    liftToEncoding = list
    {-# INLINE liftToEncoding #-}

<<<<<<< HEAD
instance (ToJSON a) => ToJSON [a] where
    toJSON = toJSONList
    {-# INLINE toJSON #-}

    toEncoding = toEncodingList
    {-# INLINE toEncoding #-}

instance (FromJSON a) => FromJSON [a] where
    parseJSON = parseJSONList
=======
instance OVERLAPPABLE_ (ToJSON a) => ToJSON [a] where
    toJSON = toJSON1
    {-# INLINE toJSON #-}

    toEncoding = toEncoding1
    {-# INLINE toEncoding #-}

instance FromJSON1 [] where
    liftParseJSON p = withArray "[a]" $
        Tr.sequence . zipWith (parseIndexedJSON' p) [0..] . V.toList
    {-# INLINE liftParseJSON #-}

instance OVERLAPPABLE_ (FromJSON a) => FromJSON [a] where
    parseJSON = parseJSON1
>>>>>>> a3b0a738
    {-# INLINE parseJSON #-}

instance ToJSON1 Seq.Seq where
    liftToJSON to = liftToJSON to . toList
    {-# INLINE liftToJSON #-}

    liftToEncoding = foldable
    {-# INLINE liftToEncoding #-}

instance (ToJSON a) => ToJSON (Seq.Seq a) where
    toJSON = toJSON1
    {-# INLINE toJSON #-}

    toEncoding = toEncoding1
    {-# INLINE toEncoding #-}

instance FromJSON1 Seq.Seq where
    liftParseJSON p = withArray "Seq a" $
      fmap Seq.fromList .
      Tr.sequence . zipWith (parseIndexedJSON' p) [0..] . V.toList
    {-# INLINE liftParseJSON #-}

instance (FromJSON a) => FromJSON (Seq.Seq a) where
    parseJSON = parseJSON1
    {-# INLINE parseJSON #-}

instance ToJSON1 Vector where
    liftToJSON to = Array . V.map to
    {-# INLINE liftToJSON #-}

    liftToEncoding to xs
        | V.null xs = E.emptyArray_
        | otherwise = Encoding $
            B.char7 '[' <> fromEncoding (to (V.unsafeHead xs)) <>
            V.foldr go (B.char7 ']') (V.unsafeTail xs)
          where
            go v b = B.char7 ',' <> fromEncoding (to v) <> b
    {-# INLINE liftToEncoding #-}

instance (ToJSON a) => ToJSON (Vector a) where
    toJSON = Array . V.map toJSON
    {-# INLINE toJSON #-}

    toEncoding = encodeVector
    {-# INLINE toEncoding #-}

encodeVector :: (ToJSON a, VG.Vector v a) => v a -> Encoding
encodeVector xs
  | VG.null xs = E.emptyArray_
  | otherwise  = Encoding $
                 B.char7 '[' <> builder (VG.unsafeHead xs) <>
                 VG.foldr go (B.char7 ']') (VG.unsafeTail xs)
    where go v b = B.char7 ',' <> builder v <> b
{-# INLINE encodeVector #-}

instance FromJSON1 Vector where
    liftParseJSON p =  withArray "Vector a" $
        V.mapM (uncurry $ parseIndexedJSON' p) . V.indexed
    {-# INLINE liftParseJSON #-}

instance (FromJSON a) => FromJSON (Vector a) where
    parseJSON = parseJSON1
    {-# INLINE parseJSON #-}

vectorToJSON :: (VG.Vector v a, ToJSON a) => v a -> Value
vectorToJSON = Array . V.map toJSON . V.convert
{-# INLINE vectorToJSON #-}

vectorParseJSON :: (FromJSON a, VG.Vector w a) => String -> Value -> Parser (w a)
vectorParseJSON s = withArray s $ fmap V.convert . V.mapM (uncurry parseIndexedJSON) . V.indexed
{-# INLINE vectorParseJSON #-}

instance (Storable a, ToJSON a) => ToJSON (VS.Vector a) where
    toJSON = vectorToJSON
    {-# INLINE toJSON #-}

    toEncoding = encodeVector
    {-# INLINE toEncoding #-}

instance (Storable a, FromJSON a) => FromJSON (VS.Vector a) where
    parseJSON = vectorParseJSON "Data.Vector.Storable.Vector a"

instance (VP.Prim a, ToJSON a) => ToJSON (VP.Vector a) where
    toJSON = vectorToJSON
    {-# INLINE toJSON #-}

    toEncoding = encodeVector
    {-# INLINE toEncoding #-}

instance (VP.Prim a, FromJSON a) => FromJSON (VP.Vector a) where
    parseJSON = vectorParseJSON "Data.Vector.Primitive.Vector a"
    {-# INLINE parseJSON #-}

instance (VG.Vector VU.Vector a, ToJSON a) => ToJSON (VU.Vector a) where
    toJSON = vectorToJSON
    {-# INLINE toJSON #-}

    toEncoding = encodeVector
    {-# INLINE toEncoding #-}

instance (VG.Vector VU.Vector a, FromJSON a) => FromJSON (VU.Vector a) where
    parseJSON = vectorParseJSON "Data.Vector.Unboxed.Vector a"
    {-# INLINE parseJSON #-}

instance (ToJSON a) => ToJSON (Set.Set a) where
    toJSON = toJSON . Set.toList
    {-# INLINE toJSON #-}

    toEncoding = encodeSet Set.minView Set.foldr
    {-# INLINE toEncoding #-}

instance (Ord a, FromJSON a) => FromJSON (Set.Set a) where
    parseJSON = fmap Set.fromList . parseJSON
    {-# INLINE parseJSON #-}

instance (ToJSON a) => ToJSON (HashSet.HashSet a) where
    toJSON = toJSON . HashSet.toList
    {-# INLINE toJSON #-}

    toEncoding = foldable toEncoding
    {-# INLINE toEncoding #-}

instance (Eq a, Hashable a, FromJSON a) => FromJSON (HashSet.HashSet a) where
    parseJSON = fmap HashSet.fromList . parseJSON
    {-# INLINE parseJSON #-}

instance ToJSON IntSet.IntSet where
    toJSON = toJSON . IntSet.toList
    {-# INLINE toJSON #-}

    toEncoding = encodeSet IntSet.minView IntSet.foldr
    {-# INLINE toEncoding #-}

encodeSet :: (ToJSON a) =>
             (s -> Maybe (a, s))
          -> ((a -> B.Builder -> B.Builder) -> B.Builder -> s -> B.Builder)
          -> s -> Encoding
encodeSet minView foldr xs =
    case minView xs of
      Nothing     -> E.emptyArray_
      Just (m,ys) -> Encoding $
                     B.char7 '[' <> builder m <> foldr go (B.char7 ']') ys
        where go v b = B.char7 ',' <> builder v <> b
{-# INLINE encodeSet #-}

instance FromJSON IntSet.IntSet where
    parseJSON = fmap IntSet.fromList . parseJSON
    {-# INLINE parseJSON #-}

instance ToJSON a => ToJSON (IntMap.IntMap a) where
    toJSON = toJSON . IntMap.toList
    {-# INLINE toJSON #-}

    toEncoding = toEncoding . IntMap.toList
    {-# INLINE toEncoding #-}

instance FromJSON a => FromJSON (IntMap.IntMap a) where
    parseJSON = fmap IntMap.fromList . parseJSON
    {-# INLINE parseJSON #-}

instance (ToJSON v) => ToJSON (M.Map Text v) where
    toJSON = Object . M.foldrWithKey (\k -> H.insert k . toJSON) H.empty
    {-# INLINE toJSON #-}

    toEncoding = encodeMap M.minViewWithKey M.foldrWithKey
    {-# INLINE toEncoding #-}

encodeMap :: (ToJSON k, ToJSON v) =>
             (m -> Maybe ((k,v), m))
          -> ((k -> v -> B.Builder -> B.Builder) -> B.Builder -> m -> B.Builder)
          -> m -> Encoding
encodeMap minViewWithKey foldrWithKey xs =
    case minViewWithKey xs of
      Nothing         -> E.emptyObject_
      Just ((k,v),ys) -> Encoding $
                         B.char7 '{' <> encodeKV k v <>
                         foldrWithKey go (B.char7 '}') ys
  where go k v b = B.char7 ',' <> encodeKV k v <> b
{-# INLINE encodeMap #-}

encodeWithKey :: (ToJSON k, ToJSON v) =>
                 ((k -> v -> Series -> Series) -> Series -> m -> Series)
              -> m -> Encoding
encodeWithKey foldrWithKey = brackets '{' '}' . foldrWithKey go mempty
  where go k v c = Value (Encoding $ encodeKV k v) <> c
{-# INLINE encodeWithKey #-}

encodeKV :: (ToJSON k, ToJSON v) => k -> v -> B.Builder
encodeKV k v = builder k <> B.char7 ':' <> builder v
{-# INLINE encodeKV #-}

instance (FromJSON v) => FromJSON (M.Map Text v) where
    parseJSON = withObject "Map Text a" $
                  fmap (H.foldrWithKey M.insert M.empty) . H.traverseWithKey (\k v -> parseJSON v <?> Key k)

instance (ToJSON v) => ToJSON (M.Map LT.Text v) where
    toJSON = Object . mapHashKeyVal LT.toStrict toJSON
    {-# INLINE toJSON #-}

    toEncoding = encodeMap M.minViewWithKey M.foldrWithKey
    {-# INLINE toEncoding #-}

instance (FromJSON v) => FromJSON (M.Map LT.Text v) where
    parseJSON = fmap (hashMapKey LT.fromStrict) . parseJSON
    {-# INLINE parseJSON #-}

instance (ToJSON v) => ToJSON (M.Map String v) where
    toJSON = Object . mapHashKeyVal pack toJSON
    {-# INLINE toJSON #-}

    toEncoding = encodeMap M.minViewWithKey M.foldrWithKey
    {-# INLINE toEncoding #-}

instance (FromJSON v) => FromJSON (M.Map String v) where
    parseJSON = fmap (hashMapKey unpack) . parseJSON
    {-# INLINE parseJSON #-}

instance (ToJSON v) => ToJSON (H.HashMap Text v) where
    toJSON = Object . H.map toJSON
    {-# INLINE toJSON #-}

    toEncoding = encodeWithKey H.foldrWithKey
    {-# INLINE toEncoding #-}

instance (FromJSON v) => FromJSON (H.HashMap Text v) where
    parseJSON = withObject "HashMap Text a" $ H.traverseWithKey (\k v -> parseJSON v <?> Key k)
    {-# INLINE parseJSON #-}

instance (ToJSON v) => ToJSON (H.HashMap LT.Text v) where
    toJSON = Object . mapKeyVal LT.toStrict toJSON
    {-# INLINE toJSON #-}

    toEncoding = encodeWithKey H.foldrWithKey
    {-# INLINE toEncoding #-}

instance (FromJSON v) => FromJSON (H.HashMap LT.Text v) where
    parseJSON = fmap (mapKey LT.fromStrict) . parseJSON
    {-# INLINE parseJSON #-}

instance (ToJSON v) => ToJSON (H.HashMap String v) where
    toJSON = Object . mapKeyVal pack toJSON
    {-# INLINE toJSON #-}

    toEncoding = encodeWithKey H.foldrWithKey
    {-# INLINE toEncoding #-}

instance (FromJSON v) => FromJSON (H.HashMap String v) where
    parseJSON = fmap (mapKey unpack) . parseJSON
    {-# INLINE parseJSON #-}

instance (ToJSON v) => ToJSON (Tree.Tree v) where
    toJSON (Tree.Node root branches) = toJSON (root,branches)
    {-# INLINE toJSON #-}

    toEncoding (Tree.Node root branches) = toEncoding (root,branches)
    {-# INLINE toEncoding #-}

instance (FromJSON v) => FromJSON (Tree.Tree v) where
    parseJSON j = uncurry Tree.Node <$> parseJSON j
    {-# INLINE parseJSON #-}

instance ToJSON Value where
    toJSON a = a
    {-# INLINE toJSON #-}

    toEncoding = Encoding . E.encodeToBuilder
    {-# INLINE toEncoding #-}

instance FromJSON Value where
    parseJSON a = pure a
    {-# INLINE parseJSON #-}

instance ToJSON DotNetTime where
    toJSON = toJSON . dotNetTime

    toEncoding = toEncoding . dotNetTime

dotNetTime :: DotNetTime -> String
dotNetTime (DotNetTime t) = secs ++ formatMillis t ++ ")/"
  where secs  = formatTime defaultTimeLocale "/Date(%s" t

instance FromJSON DotNetTime where
    parseJSON = withText "DotNetTime" $ \t ->
        let (s,m) = T.splitAt (T.length t - 5) t
            t'    = T.concat [s,".",m]
        in case parseTime defaultTimeLocale "/Date(%s%Q)/" (unpack t') of
             Just d -> pure (DotNetTime d)
             _      -> fail "could not parse .NET time"
    {-# INLINE parseJSON #-}

instance ToJSON Day where
    toJSON       = stringEncoding
    toEncoding z = Encoding (E.quote $ E.day z)

instance FromJSON Day where
    parseJSON = withText "Day" (Time.run Time.day)

instance ToJSON TimeOfDay where
    toJSON       = stringEncoding
    toEncoding z = Encoding (E.quote $ E.timeOfDay z)

instance FromJSON TimeOfDay where
    parseJSON = withText "TimeOfDay" (Time.run Time.timeOfDay)

instance ToJSON LocalTime where
    toJSON       = stringEncoding
    toEncoding z = Encoding (E.quote $ E.localTime z)

instance FromJSON LocalTime where
    parseJSON = withText "LocalTime" (Time.run Time.localTime)

instance ToJSON ZonedTime where
    toJSON = stringEncoding

    toEncoding z = Encoding (E.quote $ E.zonedTime z)

formatMillis :: (FormatTime t) => t -> String
formatMillis = take 3 . formatTime defaultTimeLocale "%q"

instance FromJSON ZonedTime where
    parseJSON = withText "ZonedTime" (Time.run Time.zonedTime)

instance ToJSON UTCTime where
    toJSON = stringEncoding

    toEncoding t = Encoding (E.quote $ E.utcTime t)

-- | Encode something to a JSON string.
stringEncoding :: (ToJSON a) => a -> Value
stringEncoding = String . T.dropAround (== '"') . T.decodeLatin1 . L.toStrict . encode
{-# INLINE stringEncoding #-}

instance FromJSON UTCTime where
    parseJSON = withText "UTCTime" (Time.run Time.utcTime)

instance ToJSON NominalDiffTime where
    toJSON = Number . realToFrac
    {-# INLINE toJSON #-}

    toEncoding = Encoding . E.number . realToFrac
    {-# INLINE toEncoding #-}

-- | /WARNING:/ Only parse lengths of time from trusted input
-- since an attacker could easily fill up the memory of the target
-- system by specifying a scientific number with a big exponent like
-- @1e1000000000@.
instance FromJSON NominalDiffTime where
    parseJSON = withScientific "NominalDiffTime" $ pure . realToFrac
    {-# INLINE parseJSON #-}


instance ToJSON1 Dual where
    liftToJSON to = to . getDual
    {-# INLINE liftToJSON #-}

    liftToEncoding to = to . getDual
    {-# INLINE liftToEncoding #-}

instance ToJSON a => ToJSON (Dual a) where
    toJSON = toJSON1
    {-# INLINE toJSON #-}

    toEncoding = toEncoding1
    {-# INLINE toEncoding #-}

instance FromJSON1 Dual where
    liftParseJSON p = fmap Dual . p
    {-# INLINE liftParseJSON #-}

instance FromJSON a => FromJSON (Dual a) where
    parseJSON = parseJSON1
    {-# INLINE parseJSON #-}


instance ToJSON1 First where
    liftToJSON to = liftToJSON to . getFirst
    {-# INLINE liftToJSON #-}

    liftToEncoding to = liftToEncoding to . getFirst
    {-# INLINE liftToEncoding #-}

instance ToJSON a => ToJSON (First a) where
    toJSON = toJSON1
    {-# INLINE toJSON #-}

    toEncoding = toEncoding1
    {-# INLINE toEncoding #-}

instance FromJSON1 First where
    liftParseJSON p = fmap First . liftParseJSON p
    {-# INLINE liftParseJSON #-}

instance FromJSON a => FromJSON (First a) where
    parseJSON = parseJSON1
    {-# INLINE parseJSON #-}


instance ToJSON1 Last where
    liftToJSON to = liftToJSON to . getLast
    {-# INLINE liftToJSON #-}

    liftToEncoding to = liftToEncoding to . getLast
    {-# INLINE liftToEncoding #-}

instance ToJSON a => ToJSON (Last a) where
    toJSON = toJSON1
    {-# INLINE toJSON #-}

    toEncoding = toEncoding1
    {-# INLINE toEncoding #-}

instance FromJSON1 Last where
    liftParseJSON p = fmap Last . liftParseJSON p
    {-# INLINE liftParseJSON #-}

instance FromJSON a => FromJSON (Last a) where
    parseJSON = parseJSON1
    {-# INLINE parseJSON #-}


instance ToJSON Version where
    toJSON = toJSON . showVersion
    {-# INLINE toJSON #-}

    toEncoding = toEncoding . showVersion
    {-# INLINE toEncoding #-}

instance FromJSON Version where
    {-# INLINE parseJSON #-}
    parseJSON = withText "Version" $ go . readP_to_S parseVersion . unpack
      where
        go [(v,[])] = return v
        go (_ : xs) = go xs
        go _        = fail $ "could not parse Version"

instance ToJSON (Proxy a) where
    toJSON _ = Null
    {-# INLINE toJSON #-}

    toEncoding _ = Encoding E.null_
    {-# INLINE toEncoding #-}

instance FromJSON (Proxy a) where
    {-# INLINE parseJSON #-}
    parseJSON Null = pure Proxy
    parseJSON v    = typeMismatch "Proxy" v

instance ToJSON1 (Tagged a) where
    liftToJSON to (Tagged x) = to x
    {-# INLINE liftToJSON #-}

    liftToEncoding to (Tagged x) = to x
    {-# INLINE liftToEncoding #-}

instance ToJSON b => ToJSON (Tagged a b) where
    toJSON = toJSON1
    {-# INLINE toJSON #-}

    toEncoding = toEncoding1
    {-# INLINE toEncoding #-}

instance FromJSON1 (Tagged a) where
    liftParseJSON p = fmap Tagged . p
    {-# INLINE liftParseJSON #-}

instance FromJSON b => FromJSON (Tagged a b) where
    parseJSON = parseJSON1
    {-# INLINE parseJSON #-}

instance ToJSON a => ToJSON (Const a b) where
    toJSON (Const x) = toJSON x
    {-# INLINE toJSON #-}

    toEncoding (Const x) = toEncoding x
    {-# INLINE toEncoding #-}

instance FromJSON a => FromJSON (Const a b) where
    {-# INLINE parseJSON #-}
    parseJSON = fmap Const . parseJSON

-- | @withObject expected f value@ applies @f@ to the 'Object' when @value@ is an @Object@
--   and fails using @'typeMismatch' expected@ otherwise.
withObject :: String -> (Object -> Parser a) -> Value -> Parser a
withObject _        f (Object obj) = f obj
withObject expected _ v            = typeMismatch expected v
{-# INLINE withObject #-}

-- | @withText expected f value@ applies @f@ to the 'Text' when @value@ is a @String@
--   and fails using @'typeMismatch' expected@ otherwise.
withText :: String -> (Text -> Parser a) -> Value -> Parser a
withText _        f (String txt) = f txt
withText expected _ v            = typeMismatch expected v
{-# INLINE withText #-}

-- | @withArray expected f value@ applies @f@ to the 'Array' when @value@ is an @Array@
--   and fails using @'typeMismatch' expected@ otherwise.
withArray :: String -> (Array -> Parser a) -> Value -> Parser a
withArray _        f (Array arr) = f arr
withArray expected _ v           = typeMismatch expected v
{-# INLINE withArray #-}

-- | @withNumber expected f value@ applies @f@ to the 'Number' when @value@ is a 'Number'.
--   and fails using @'typeMismatch' expected@ otherwise.
withNumber :: String -> (Number -> Parser a) -> Value -> Parser a
withNumber expected f = withScientific expected (f . scientificToNumber)
{-# INLINE withNumber #-}
{-# DEPRECATED withNumber "Use withScientific instead" #-}

-- | @withScientific expected f value@ applies @f@ to the 'Scientific' number when @value@ is a 'Number'.
--   and fails using @'typeMismatch' expected@ otherwise.
withScientific :: String -> (Scientific -> Parser a) -> Value -> Parser a
withScientific _        f (Number scientific) = f scientific
withScientific expected _ v                   = typeMismatch expected v
{-# INLINE withScientific #-}

-- | @withBool expected f value@ applies @f@ to the 'Bool' when @value@ is a @Bool@
--   and fails using @'typeMismatch' expected@ otherwise.
withBool :: String -> (Bool -> Parser a) -> Value -> Parser a
withBool _        f (Bool arr) = f arr
withBool expected _ v          = typeMismatch expected v
{-# INLINE withBool #-}

instance KeyValue Pair where
    name .= value = (name, toJSON value)
    {-# INLINE (.=) #-}

instance KeyValue Series where
    name .= value = Value . Encoding $
                    E.text name <> B.char7 ':' <> builder value
    {-# INLINE (.=) #-}

-- | Convert a value from JSON, failing if the types do not match.
fromJSON :: (FromJSON a) => Value -> Result a
fromJSON = parse parseJSON
{-# INLINE fromJSON #-}

-- | Convert a value from JSON, failing if the types do not match.
ifromJSON :: (FromJSON a) => Value -> IResult a
ifromJSON = iparse parseJSON
{-# INLINE ifromJSON #-}

-- | Retrieve the value associated with the given key of an 'Object'.
-- The result is 'empty' if the key is not present or the value cannot
-- be converted to the desired type.
--
-- This accessor is appropriate if the key and value /must/ be present
-- in an object for it to be valid.  If the key and value are
-- optional, use '.:?' instead.
(.:) :: (FromJSON a) => Object -> Text -> Parser a
obj .: key = case H.lookup key obj of
               Nothing -> fail $ "key " ++ show key ++ " not present"
               Just v  -> modifyFailure addKeyName
                        $ parseJSON v <?> Key key
  where
    addKeyName = (("failed to parse field " <> unpack key <> ": ") <>)
{-# INLINE (.:) #-}

-- | Retrieve the value associated with the given key of an 'Object'.
-- The result is 'Nothing' if the key is not present, or 'empty' if
-- the value cannot be converted to the desired type.
--
-- This accessor is most useful if the key and value can be absent
-- from an object without affecting its validity.  If the key and
-- value are mandatory, use '.:' instead.
(.:?) :: (FromJSON a) => Object -> Text -> Parser (Maybe a)
obj .:? key = case H.lookup key obj of
               Nothing -> pure Nothing
               Just v  -> modifyFailure addKeyName
                        $ parseJSON v <?> Key key
  where
    addKeyName = (("failed to parse field " <> unpack key <> ": ") <>)
{-# INLINE (.:?) #-}

-- | Like '.:?', but the resulting parser will fail,
-- if the key is present but is 'Null'.
(.:!) :: (FromJSON a) => Object -> Text -> Parser (Maybe a)
obj .:! key = case H.lookup key obj of
               Nothing -> pure Nothing
               Just v  -> modifyFailure addKeyName
                        $ Just <$> parseJSON v <?> Key key
  where
    addKeyName = (("failed to parse field " <> unpack key <> ": ") <>)
{-# INLINE (.:!) #-}

-- | Helper for use in combination with '.:?' to provide default
-- values for optional JSON object fields.
--
-- This combinator is most useful if the key and value can be absent
-- from an object without affecting its validity and we know a default
-- value to assign in that case.  If the key and value are mandatory,
-- use '.:' instead.
--
-- Example usage:
--
-- @ v1 <- o '.:?' \"opt_field_with_dfl\" .!= \"default_val\"
-- v2 <- o '.:'  \"mandatory_field\"
-- v3 <- o '.:?' \"opt_field2\"
-- @
(.!=) :: Parser (Maybe a) -> a -> Parser a
pmval .!= val = fromMaybe val <$> pmval
{-# INLINE (.!=) #-}

realFloatToJSON :: RealFloat a => a -> Value
realFloatToJSON d
    | isNaN d || isInfinite d = Null
    | otherwise = Number $ Scientific.fromFloatDigits d
{-# INLINE realFloatToJSON #-}

realFloatToEncoding :: RealFloat a => a -> Encoding
realFloatToEncoding d
    | isNaN d || isInfinite d = Encoding E.null_
    | otherwise               = toEncoding (Scientific.fromFloatDigits d)
{-# INLINE realFloatToEncoding #-}

scientificToNumber :: Scientific -> Number
scientificToNumber s
    | e < 0     = D $ Scientific.toRealFloat s
    | otherwise = I $ c * 10 ^ e
  where
    e = Scientific.base10Exponent s
    c = Scientific.coefficient s
{-# INLINE scientificToNumber #-}

parseRealFloat :: RealFloat a => String -> Value -> Parser a
parseRealFloat _        (Number s) = pure $ Scientific.toRealFloat s
parseRealFloat _        Null       = pure (0/0)
parseRealFloat expected v          = typeMismatch expected v
{-# INLINE parseRealFloat #-}

parseIntegral :: Integral a => String -> Value -> Parser a
parseIntegral expected = withScientific expected $ pure . truncate
{-# INLINE parseIntegral #-}<|MERGE_RESOLUTION|>--- conflicted
+++ resolved
@@ -76,7 +76,7 @@
 import Data.Aeson.Types.Instances.Tuple (tuple, (>*<))
 
 import Control.Applicative (Const(..))
-import Data.Aeson.Encode.Functions (brackets, builder, encode, foldable)
+import Data.Aeson.Encode.Functions (brackets, builder, encode, foldable, list)
 import Data.Aeson.Functions (hashMapKey, mapHashKeyVal, mapKey, mapKeyVal)
 import Data.Aeson.Types.Class
 import Data.Aeson.Types.Internal
@@ -567,20 +567,10 @@
     {-# INLINE liftToEncoding #-}
 
 instance (ToJSON a) => ToJSON (NonEmpty a) where
-<<<<<<< HEAD
-    toJSON = Array . V.fromList . map toJSON . toList
-    {-# INLINE toJSON #-}
-
-    toEncoding (x :| xs) = Encoding $
-        B.char7 '[' <> builder x <> commas xs <> B.char7 ']'
-      where
-        commas  = Prelude.foldr (\v vs -> B.char7 ',' <> builder v <> vs) mempty
-=======
     toJSON = toJSON1
     {-# INLINE toJSON #-}
 
     toEncoding = toEncoding1
->>>>>>> a3b0a738
     {-# INLINE toEncoding #-}
 
 instance FromJSON1 NonEmpty where
@@ -601,7 +591,6 @@
     liftToEncoding = list
     {-# INLINE liftToEncoding #-}
 
-<<<<<<< HEAD
 instance (ToJSON a) => ToJSON [a] where
     toJSON = toJSONList
     {-# INLINE toJSON #-}
@@ -611,23 +600,12 @@
 
 instance (FromJSON a) => FromJSON [a] where
     parseJSON = parseJSONList
-=======
-instance OVERLAPPABLE_ (ToJSON a) => ToJSON [a] where
-    toJSON = toJSON1
-    {-# INLINE toJSON #-}
-
-    toEncoding = toEncoding1
-    {-# INLINE toEncoding #-}
+    {-# INLINE parseJSON #-}
 
 instance FromJSON1 [] where
     liftParseJSON p = withArray "[a]" $
         Tr.sequence . zipWith (parseIndexedJSON' p) [0..] . V.toList
     {-# INLINE liftParseJSON #-}
-
-instance OVERLAPPABLE_ (FromJSON a) => FromJSON [a] where
-    parseJSON = parseJSON1
->>>>>>> a3b0a738
-    {-# INLINE parseJSON #-}
 
 instance ToJSON1 Seq.Seq where
     liftToJSON to = liftToJSON to . toList
