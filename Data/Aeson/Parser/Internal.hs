--- conflicted
+++ resolved
@@ -323,16 +323,11 @@
 
 toByteString :: Builder -> ByteString
 toByteString = L.toStrict . toLazyByteString
-<<<<<<< HEAD
 {-# INLINE toByteString #-}
-#endif
 
 peekWord8' :: A.Parser Word8
 #if MIN_VERSION_attoparsec(0,11,1)
 peekWord8' = A.peekWord8'
 #else
 peekWord8' = maybe (fail "not enough bytes") return =<< A.peekWord8
-#endif
-=======
-{-# INLINE toByteString #-}
->>>>>>> e342061e
+#endif