{-# LANGUAGE BangPatterns, ScopedTypeVariables, CPP #-}

-- |
-- Module:      Data.Aeson.Parser.Time
-- Copyright:   (c) 2015 Bryan O'Sullivan
-- License:     Apache
-- Maintainer:  Bryan O'Sullivan <bos@serpentine.com>
-- Stability:   experimental
-- Portability: portable
--
-- Parsers for parsing dates and times.

module Data.Aeson.Parser.Time
    (
      run
    , day
    , timeOfDay
    , timeZone
    , utcTime
    , zonedTime
    ) where

import Control.Applicative ((<$>), (<*>), (<*), (*>))
import Control.Monad (when, void)
import Data.Attoparsec.Text as A
import Data.Bits ((.&.))
import Data.Char (ord)
import Data.Fixed (Pico)
import Data.Int (Int64)
import Data.Maybe (fromMaybe)
import Data.Text (Text)
import Data.Time.Calendar (Day, fromGregorianValid)
import Data.Time.Clock (UTCTime(..))
import qualified Data.Aeson.Types.Internal as Aeson
import qualified Data.Text as T
import qualified Data.Time.LocalTime as Local
#if !MIN_VERSION_base(4,7,0)
import Unsafe.Coerce

mkPico :: Integer -> Pico
mkPico = unsafeCoerce
#else
import Data.Fixed (Fixed(MkFixed))

mkPico :: Integer -> Pico
mkPico = MkFixed
#endif

-- | Run an attoparsec parser as an aeson parser.
run :: Parser a -> Text -> Aeson.Parser a
run p t = case A.parseOnly (p <* endOfInput) t of
            Left err -> fail $ "could not parse date: " ++ err
            Right r  -> return r

-- | Parse a date of the form @YYYY-MM-DD@.
day :: Parser Day
day = do
  y <- decimal <* char '-'
  m <- twoDigits <* char '-'
  d <- twoDigits
  maybe (fail "invalid date") return (fromGregorianValid y m d)

-- | Parse a two-digit integer (e.g. day of month, hour).
twoDigits :: Parser Int
twoDigits = do
  a <- digit
  b <- digit
  let c2d c = ord c .&. 15
  return $! c2d a * 10 + c2d b

-- | Parse a time of the form @HH:MM:SS[.SSS]@.
timeOfDay :: Parser Local.TimeOfDay
timeOfDay = do
  h <- twoDigits <* char ':'
  m <- twoDigits <* char ':'
  s <- seconds
  if h < 24 && m < 60 && s < 61
    then return (Local.TimeOfDay h m s)
    else fail "invalid time"

-- | Parse a count of seconds, with the integer part being two digits
-- long.
seconds :: Parser Pico
seconds = do
  real <- twoDigits
  mc <- peekChar
  case mc of
    Just '.' -> do
<<<<<<< HEAD
      (t, frac :: Int64) <- anyChar *> match decimal
      return $! fromIntegral real + fromIntegral frac / 10 ^ T.length t
    _ -> return $! fromIntegral real
=======
      t <- anyChar *> takeWhile1 (\c -> c >= '0' && c <= '9')
      return $! parsePicos w t
    _ -> return $! fromIntegral w
>>>>>>> af9d81aa

parsePicos :: Int -> T.Text -> Pico
parsePicos a0 t =
    let (n,t') = T.foldl' step (12 :: Int, fromIntegral a0 :: Int64) t
     in mkPico (fromIntegral (t' * 10^n))
  where step na@(n,a) c
            | n <= 0    = na
            | otherwise = mkPair (n-1) (10 * a + fromIntegral (ord c) .&. 15)
        mkPair !x !y = (x,y)

-- | Parse a time zone, and return 'Nothing' if the offset from UTC is
-- zero. (This makes some speedups possible.)
timeZone :: Parser (Maybe Local.TimeZone)
timeZone = do
  let maybeSkip c = do ch <- peekChar'; when (ch == c) (void anyChar)
  maybeSkip ' '
  ch <- satisfy $ \c -> c == 'Z' || c == '+' || c == '-'
  if ch == 'Z'
    then return Nothing
    else do
      h0 <- twoDigits
      m <- maybeSkip ':' *> twoDigits
      let h | ch == '-' = negate h0
            | otherwise = h0
      case h * 60 + m of
        off | off == 0 ->
              return Nothing
            | off < -720 || off > 840 || m > 59 ->
              fail "invalid time zone offset"
            | otherwise ->
              let !tz = Local.minutesToTimeZone off
              in return (Just tz)

-- | Parse a date and time, of the form @YYYY-MM-DD HH:MM:SS@.
-- The space may be replaced with a @T@.  The number of seconds may be
-- followed by a fractional component.
localTime :: Parser Local.LocalTime
localTime = Local.LocalTime <$> day <* daySep <*> timeOfDay
  where daySep = satisfy (\c -> c == 'T' || c == ' ')

-- | Behaves as 'zonedTime', but converts any time zone offset into a
-- UTC time.
utcTime :: Parser UTCTime
utcTime = do
  lt@(Local.LocalTime d t) <- localTime
  mtz <- timeZone
  case mtz of
    Nothing -> let !tt = Local.timeOfDayToTime t
               in return (UTCTime d tt)
    Just tz -> return $! Local.localTimeToUTC tz lt

-- | Parse a date with time zone info. Acceptable formats:
--
-- @YYYY-MM-DD HH:MM:SS Z@
--
-- The first space may instead be a @T@, and the second space is
-- optional.  The @Z@ represents UTC.  The @Z@ may be replaced with a
-- time zone offset of the form @+0000@ or @-08:00@, where the first
-- two digits are hours, the @:@ is optional and the second two digits
-- are minutes.
zonedTime :: Parser Local.ZonedTime
zonedTime = Local.ZonedTime <$> localTime <*> (fromMaybe utc <$> timeZone)

utc :: Local.TimeZone
utc = Local.TimeZone 0 False ""<|MERGE_RESOLUTION|>--- conflicted
+++ resolved
@@ -86,15 +86,9 @@
   mc <- peekChar
   case mc of
     Just '.' -> do
-<<<<<<< HEAD
-      (t, frac :: Int64) <- anyChar *> match decimal
-      return $! fromIntegral real + fromIntegral frac / 10 ^ T.length t
+      t <- anyChar *> takeWhile1 (\c -> c >= '0' && c <= '9')
+      return $! parsePicos real t
     _ -> return $! fromIntegral real
-=======
-      t <- anyChar *> takeWhile1 (\c -> c >= '0' && c <= '9')
-      return $! parsePicos w t
-    _ -> return $! fromIntegral w
->>>>>>> af9d81aa
 
 parsePicos :: Int -> T.Text -> Pico
 parsePicos a0 t =
