--- conflicted
+++ resolved
@@ -37,7 +37,6 @@
     , KeyValue(..)
     , modifyFailure
 
-<<<<<<< HEAD
     -- ** Liftings to unary and binary type constructors
     , FromJSON1(..)
     , parseJSON1
@@ -48,7 +47,7 @@
     , toEncoding1
     , ToJSON2(..)
     , toJSON2
-=======
+
     -- ** Keys for maps
     , ToJSONKey(..)
     , ToJSONKeyFunction(..)
@@ -56,7 +55,6 @@
     , FromJSONKeyFunction(..)
     , fromJSONKeyCoerce
     , coerceFromJSONKeyFunction
->>>>>>> db4f9c6c
 
     -- ** Generic JSON classes
     , GFromJSON(..)
